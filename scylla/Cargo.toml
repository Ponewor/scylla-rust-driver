[package]
name = "scylla"
version = "0.0.1"
edition = "2018"
description = "Async CQL driver for Rust, optimized for Scylla."
repository = "https://github.com/psarna/scylla-rust-driver"
readme = "../README.md"
keywords = ["database", "scylla", "cql"]
categories = ["database"]

[dependencies]
scylla-macros = { version = "0.1.0", path = "../scylla-macros"}
byteorder = "1.3.4"
bytes = "1.0.1"
futures = "0.3.6"
histogram = "0.6.9"
num_enum = "0.5"
compress = "0.2.1"
tokio = { version = "1.1.0", features = ["net", "time", "io-util", "sync", "rt", "macros"] }
snap = "1.0"
uuid = "0.8.1"
rand = "0.8.3"
serde_json = "1.0.60"
thiserror = "1.0"
<<<<<<< HEAD
bigdecimal = "0.2.0"
num-bigint = "0.3"
=======
itertools = "0.10.0"
>>>>>>> 258bc975

[dev-dependencies]
criterion = "0.3"

[[bench]]
name = "benchmark"
harness = false<|MERGE_RESOLUTION|>--- conflicted
+++ resolved
@@ -22,12 +22,9 @@
 rand = "0.8.3"
 serde_json = "1.0.60"
 thiserror = "1.0"
-<<<<<<< HEAD
+itertools = "0.10.0"
 bigdecimal = "0.2.0"
 num-bigint = "0.3"
-=======
-itertools = "0.10.0"
->>>>>>> 258bc975
 
 [dev-dependencies]
 criterion = "0.3"
